openapi: 3.0.1
info:
  title: OSRD Core
  description: OSRD backend api description
  termsOfService: http://swagger.io/terms/
  license:
    name: GNU GPLv3
    url: https://www.gnu.org/licenses/gpl-3.0.fr.html
  version: 0.1.0
servers:
  - url: http://gateway.dev.dgexsol.fr/osrd/
    description: Dev server
  - url: http://gateway.staging.dgexsol.fr/osrd/
    description: Staging server
tags:
  - name: health
    description: Check server health
  - name: pathfinding
    description: Execute pathfinding on the infrastructure
  - name: simulation
    description: Simulate a schedule on the infrastructure
paths:
  /health:
    get:
      tags:
        - health
      summary: Check server health
      operationId: health
      responses:
        200:
          description: The server is responding
  /version:
    get:
      responses:
        200:
          description: Return the service version
          content:
            application/json:
              schema: 
                type: object
                properties:
                  git_describe:
                    type: string
                    nullable: true
                required:
                  - git_describe
  /pathfinding/routes:
    post:
      tags:
        - pathfinding
      summary: Find a path in the route graph that passes through waypoints.
      operationId: pathfinding_routes
      requestBody:
        description: Infrastructure id and waypoints
        content:
          application/json:
            schema:
              $ref: "#/components/schemas/PathfindingRequest"
        required: true
      responses:
        200:
          description: Path found
          content:
            application/json:
              schema:
                items:
                  $ref: "#/components/schemas/PathfindingRoutesResult"
        400:
          description: The request body is invalid
  /pathfinding/tracks:
    post:
      tags:
        - pathfinding
      summary: Find a path in the track section graph that passes through waypoints.
      operationId: pathfinding_tracks
      requestBody:
        description: Infrastructure id and waypoints
        content:
          application/json:
            schema:
              $ref: "#/components/schemas/PathfindingRequest"
        required: true
      responses:
        200:
          description: Path found
          content:
            application/json:
              schema:
                items:
                  $ref: "#/components/schemas/PathfindingTracksResult"
        400:
          description: The request body is invalid

  /stdcm:
    post:
      tags:
        - stdcm
      summary: Find a stdcm and return a simulation result
      requestBody:
        description: Infrastructure, waypoints and route occupancies
        content:
          application/json:
            schema:
              $ref: "#/components/schemas/STDCMRequest"
      responses:
        200:
          description: Simulation result
          content:
            application/json:
              schema:
                oneOf:
                  - properties:
                      simulation:
                        $ref: "#/components/schemas/SimulationResult"
                      path:
                        $ref: "#/components/schemas/PathfindingRoutesResult"
                      departure_time:
                        type: number
                        format: double
                  - type: object
                    properties:
                      error:
                        type: string
                        description: Error message
                        example: No path could be found
        400:
          description: The request body is invalid

  /simulation:
    post:
      tags:
        - simulation
      summary: Simulate a scenario.
      operationId: simulation
      requestBody:
        description: Infra id, train rolling stocks and schedules.
        content:
          application/json:
            schema:
              $ref: "#/components/schemas/SimulationRequest"
        required: true
      responses:
        200:
          description: List of infrastructure changes and train movements.
          content:
            application/json:
              schema:
                properties:
                  base_simulations:
                    type: array
                    items:
                      $ref: "#/components/schemas/SimulationTrainResult"
                  eco_simulations:
                    type: array
                    items:
                      $ref: "#/components/schemas/SimulationTrainResult"
                  speed_limits:
                    type: array
                    items:
                      type: array
                      items:
                        type: object
                        properties:
                          position:
                            type: number
                            format: double
                          speed:
                            type: number
                            format: double
                  modes_and_profiles:
                    type: array
                    items:
                      description: The catenary modes and electrical profiles used and seen along the path. <mode_seen> and <profile_seen> are filled only if they differ from those used.
                      type: array
                      items:
                        type: object
                        properties:
                          start:
                            type: number
                            format: double
                          stop:
                            type: number
                            format: double
                          mode_used:
                            type: string
                          profile_used:
                            type: string
                          mode_seen:
                            type: string
                            nullable: true
                          profile_seen:
                            type: string
                            nullable: true

                  warnings:
                    type: array
        400:
          description: The request body is invalid
components:
  schemas:
    Waypoint:
      required:
        - track_section
        - direction
        - offset
      properties:
        track_section:
          type: string
        direction:
          type: string
          enum:
            - START_TO_STOP
            - STOP_TO_START
        offset:
          type: number
          format: double
          minimum: 0
    PathfindingRoutesResult:
      required:
        - track_sections
        - routes
      properties:
        routes:
          type: array
          minItems: 2
          items:
            type: string
        track_sections:
          type: array
          minItems: 1
          items:
            $ref: "#/components/schemas/TrackSectionRange"
      example:
        routes: ["route_foo", "route_bar"]
        track_sections:
          - track_section: "track_foo"
            begin_position: 4.2
            end_position: 178.3
    PathfindingTracksResult:
      required:
        - track_sections
      properties:
        track_sections:
          type: array
          minItems: 1
          items:
            $ref: "#/components/schemas/TrackSectionRange"
      example:
        track_sections:
          - track_section: "track_foo"
            begin_position: 4.2
            end_position: 178.3
    TrackLocation:
      required:
        - track_section
        - offset
      properties:
        track_section:
          type: string
        offset:
          type: number
          format: double
          minimum: 0
    TrackSectionRange:
      required:
        - track_section
        - begin_position
        - end_position
      properties:
        track_section:
          type: string
        begin_position:
          type: number
          format: double
          minimum: 0
        end_position:
          type: number
          format: double
          minimum: 0
    RollingStock:
      required:
        - name
        - length
        - mass
        - inertia_coefficient
        - rolling_resistance
        - max_speed
        - startup_time
        - startup_acceleration
        - comfort_acceleration
        - gamma
        - loading_gauge
        - effort_curves
      properties:
        name:
          type: string
        length:
          type: number
          format: double
          minimum: 0
          example: 400
        mass:
          type: number
          format: double
          minimum: 0
          example: 900000
        inertia_coefficient:
          type: number
          format: double
          minimum: 0
          example: 1.05
        max_speed:
          type: number
          format: double
          minimum: 0
          example: 80
        startup_time:
          type: number
          format: double
        startup_acceleration:
          type: number
          format: double
          example: 0.05
        comfort_acceleration:
          type: number
          format: double
          example: 0.25
        gamma:
          type: number
          format: double
          example: 0.5
        loading_gauge:
          type: string
          enum:
            - G1
            - G2
            - GA
            - GB
            - GB1
            - GC
            - FR3_3
            - FR3_3_GB_G2
        effort_curves:
          $ref: "#/components/schemas/EffortCurves"
    EffortCurves:
      required:
        - speeds
        - max_efforts
      properties:
        speeds:
          type: array
          items:
            type: number
            format: double
        max_efforts:
          type: array
          items:
            type: number
            format: double
    TrainSchedule:
      required:
        - id
        - rolling_stock
        - departure_time
        - initial_head_location
        - initial_speed
        - final_head_location
        - stops
        - routes
        - train_transition_delay
        - tag
      properties:
        id:
          type: string
          example: "TrainID"
        rolling_stock:
          type: string
          example: "RollingStockID"
        departure_time:
          type: number
          format: double
          minimum: 0
        initial_head_location:
          $ref: "#/components/schemas/TrackLocation"
        initial_speed:
          type: number
          format: double
        final_head_location:
          $ref: "#/components/schemas/TrackLocation"
        stops:
          type: array
          items:
<<<<<<< HEAD
            type: object
            properties:
              position:
                type: number
                format: double
              location:
                $ref: "#/components/schemas/TrackLocation"
              duration:
                type: number
                format: double
=======
            oneOf:
              - $ref: "#/components/schemas/NavigatePhase"
              - $ref: "#/components/schemas/StopPhase"
            discriminator:
              propertyName: type
              mapping:
                navigate: "#/components/schemas/NavigatePhase"
                stop: "#/components/schemas/StopPhase"
        options:
          type: object
          nullable: true
          properties:
            ignore_electrical_profiles:
              type: boolean
              default: false
              nullable: true
    NavigatePhase:
      required:
        - type
        - routes
        - end_location
        - driver_sight_distance
      properties:
        type:
          type: string
          example: "navigate"
>>>>>>> e16aef0b
        routes:
          $ref: "#/components/schemas/Routes"
        train_transition_delay:
          type: number
          format: double
          minimum: 0
          example: 600
    Routes:
      properties:
        entry_point:
          $ref: "#/components/schemas/Waypoint"
        exit_point:
          $ref: "#/components/schemas/Waypoint"
        entry_point_direction:
          type: string
          enum:
            - 0
            - 1
        release_detectors:
          type: array
          items:
            type: string
    SimulationTrainResult:
      properties:
        speeds:
          type: array
          items:
            type: object
            properties:
              time:
                type: number
                format: double
              position:
                type: number
                format: double
              speed:
                type: number
                format: double
            example:
              time: 0
              position: 0
              speed: 0
        head_positions:
          type: array
          items:
            type: object
            properties:
              time:
                type: number
                format: double
              path_offset:
                type: number
                format: double
              track_section:
                type: string
              offset:
                type: number
                format: double
            example:
              time: 0
              path_offset: 0
              track_section: "track_section_id"
              offset: 0
        stops:
          type: array
          items:
            type: object
            properties:
              time:
                type: number
                format: double
              position:
                type: number
                format: double
              duration:
                type: number
                format: double
            example:
              time: 0
              position: 0
              duration: 0
        route_occupancies:
          type: object
          additionalProperties:
            type: object
            properties:
              time_head_occupy:
                type: number
                format: double
              time_head_free:
                type: number
                format: double
              time_tail_occupy:
                type: number
                format: double
              time_tail_free:
                type: number
                format: double
        signal_updates:
          type: array
          items:
            type: object
            properties:
              signal_id:
                type: string
              route_ids:
                type: array
                items:
                  type: string
              time_start:
                type: number
                format: double
              time_end:
                type: number
                format: double
              color:
                type: integer
              blinking:
                type: boolean
              aspect_label:
                type: string
        tag:
          type: string
          example: "tag"
    SimulationResult:
      oneOf:
        - $ref: "#/components/schemas/SimulationResultRouteStatus"
        - $ref: "#/components/schemas/SimulationResultTrainLocation"
        - $ref: "#/components/schemas/SimulationResultSignalChange"
      discriminator:
        propertyName: type
        mapping:
          route_status: "#/components/schemas/SimulationResultRouteStatus"
          train_location: "#/components/schemas/SimulationResultTrainLocation"
          signal_change: "#/components/schemas/SimulationResultSignalChange"
    SimulationResultRouteStatus:
      required:
        - type
        - time
        - id
        - status
      properties:
        type:
          type: string
          example: "route_status"
        time:
          type: number
          format: double
        id:
          type: string
          example: "routeID"
        status:
          type: string
          enum:
            - FREE
            - RESERVED
            - OCCUPIED
            - CONFLICT
            - REQUESTED
    SimulationResultTrainLocation:
      required:
        - type
        - time
        - train_name
        - track_section
        - offset
      properties:
        type:
          type: string
          example: "train_location"
        time:
          type: number
          format: double
        train_name:
          type: string
          example: "trainID"
        track_section:
          type: string
          example: "trackSectionID"
        offset:
          type: number
          format: double
          minimum: 0
          example: 42
    SimulationResultSignalChange:
      required:
        - type
        - time
        - signal
        - aspects
      properties:
        type:
          type: string
          example: "signal_change"
        time:
          type: number
          format: double
        signal:
          type: string
          example: "signalID"
        aspects:
          type: array
          items:
            type: string
            example: "AspectID"
    PathfindingRequest:
      required:
        - infra
        - waypoints
        - rolling_stocks
      properties:
        infra:
          type: string
          example: "infraID"
        waypoints:
          type: array
          minItems: 2
          items:
            type: array
            minItems: 1
            items:
              $ref: "#/components/schemas/Waypoint"
          example:
            - - track_section: "track_departure"
                direction: "START_TO_STOP"
                offset: 4.2
              - track_section: "track_departure_bis"
                direction: "START_TO_STOP"
                offset: 14.2
            - - track_section: "track_destination"
                direction: "STOP_TO_START"
                offset: 138.32
        rolling_stocks:
          $ref: "#/components/schemas/RollingStock"
    STDCMRequest:
      properties:
        infra:
          type: string
          example: "infraID"
        rolling_stocks:
          $ref: "#/components/schemas/RollingStock"
        route_occupancies:
          type: array
          items:
            type: object
            properties:
              id:
                type: string
                description: Route ID
              start_occupancy_time:
                type: number
                format: double
              end_occupancy_time:
                type: number
                format: double
        start_time:
          type: number
          format: double
        end_time:
          type: number
          format: double
        start_points:
          type: array
          items:
            $ref: "#/components/schemas/Waypoint"
          minimum: 1
        end_points:
          type: array
          items:
            $ref: "#/components/schemas/Waypoint"
          minimum: 1
        speed_limit_composition:
          type: string
          description: Train composition used for speed limit
        margin_before:
          type: number
          format: double
          description: |
            Margin of x seconds before the train passage, which means that the path used by the train should
            be free and available at least x seconds before its passage.
        margin_after:
          type: number
          format: double
          description: |
            Margin of y seconds after the train passage, which means that the path used by the train should
            be free and available at least y seconds after its passage.
    SimulationRequest:
      required:
        - infra
        - time_step
        - rolling_stocks
        - train_schedules
        - trains_path
      properties:
        infra:
          type: string
          example: "infraID"
        time_step:
          type: number
          format: double
        rolling_stocks:
          type: array
          minItems: 1
          items:
            $ref: "#/components/schemas/RollingStock"
        train_schedules:
          type: array
          minItems: 1
          items:
            $ref: "#/components/schemas/TrainSchedule"
        electrical_profile_set:
          type: string
          example: "ID"
        trains_path:
          properties:
            track:
              type: string
              example: "track"
            begin:
              type: number
              format: double
              description: begin offset of the track range
            end:
              type: number
              format: double
              description: end offset of the track range
    AllowanceValue:
      oneOf:
        - $ref: "#/components/schemas/TimePerDistanceAllowanceValue"
        - $ref: "#/components/schemas/TimeAllowanceValue"
        - $ref: "#/components/schemas/PercentageAllowanceValue"
      discriminator:
        propertyName: value_type
    TimePerDistanceAllowanceValue:
      properties:
        value_type:
          type: string
          enum: ["time_per_distance"]
        minutes:
          type: number
          format: double
          description: time to add per 100km in minutes
    TimeAllowanceValue:
      properties:
        value_type:
          type: string
          enum: ["time"]
        seconds:
          type: number
          format: double
          description: time to add over the whole range in seconds
    PercentageAllowanceValue:
      properties:
        value_type:
          type: string
          enum: ["percentage"]
        percentage:
          type: number
          format: double
          description: in %, how much time do we add compared to the fastest run time<|MERGE_RESOLUTION|>--- conflicted
+++ resolved
@@ -390,18 +390,6 @@
         stops:
           type: array
           items:
-<<<<<<< HEAD
-            type: object
-            properties:
-              position:
-                type: number
-                format: double
-              location:
-                $ref: "#/components/schemas/TrackLocation"
-              duration:
-                type: number
-                format: double
-=======
             oneOf:
               - $ref: "#/components/schemas/NavigatePhase"
               - $ref: "#/components/schemas/StopPhase"
@@ -428,7 +416,37 @@
         type:
           type: string
           example: "navigate"
->>>>>>> e16aef0b
+        routes:
+          type: array
+          items:
+            type: string
+          example: ["route1", "route2", "route3"]
+        end_location:
+          $ref: "#/components/schemas/TrackLocation"
+        driver_sight_distance:
+          type: number
+          format: double
+          minimum: 0
+          example: 400
+    StopPhase:
+      required:
+        - type
+        - duration
+      properties:
+        type:
+          type: string
+          example: "stop"
+        duration:
+            type: object
+            properties:
+              position:
+                type: number
+                format: double
+              location:
+                $ref: "#/components/schemas/TrackLocation"
+              duration:
+                type: number
+                format: double
         routes:
           $ref: "#/components/schemas/Routes"
         train_transition_delay:
