package fr.sncf.osrd.speedcontroller;

import static fr.sncf.osrd.Helpers.*;
import static org.junit.jupiter.api.Assertions.assertEquals;

import fr.sncf.osrd.TrainSchedule;
import fr.sncf.osrd.infra.*;
import fr.sncf.osrd.infra.trackgraph.SwitchPosition;
import fr.sncf.osrd.railjson.parser.RailJSONParser;
import fr.sncf.osrd.simulation.Simulation;
import fr.sncf.osrd.simulation.SimulationError;
import fr.sncf.osrd.railjson.schema.schedule.RJSAllowance;
import fr.sncf.osrd.railjson.schema.schedule.RJSAllowance.LinearAllowance.MarginType;
import fr.sncf.osrd.speedcontroller.generators.SpeedControllerGenerator;
import fr.sncf.osrd.train.Train;
import fr.sncf.osrd.train.events.TrainMoveEvent;
import fr.sncf.osrd.train.events.TrainReachesActionPoint;
import fr.sncf.osrd.train.phases.SignalNavigatePhase;
import org.jaxen.util.SingletonList;
import org.junit.jupiter.api.Test;

import java.util.*;

public class SpeedInstructionsTests {

    public static class StaticSpeedController extends SpeedController {

        public final double speed;

        public StaticSpeedController(double speed) {
            super(Double.NEGATIVE_INFINITY, Double.POSITIVE_INFINITY);
            this.speed = speed;
        }

        @Override
        public SpeedDirective getDirective(double pathPosition) {
            return new SpeedDirective(speed);
        }

        @Override
        public SpeedController scaled(double scalingFactor) {
            return new StaticSpeedController(speed * scalingFactor);
        }

        @Override
        public boolean deepEquals(SpeedController other) {
            if (other instanceof StaticSpeedController)
                return Math.abs(((StaticSpeedController) other).speed - speed) < 1e-5;
            return false;
        }
    }

    public static SpeedControllerGenerator getStaticGenerator(double maxSpeed) {
        return new SpeedControllerGenerator(null) {
            @Override
            public Set<SpeedController> generate(Simulation sim, TrainSchedule schedule, Set<SpeedController> controllers) {
                return new HashSet<>(Collections.singletonList(new StaticSpeedController(maxSpeed)));
            }
        };
    }

    @Test
    public void testFollowTargetSpeed() throws InvalidInfraException {
        var infra = getBaseInfra();
        var config = getBaseConfig();

        var phase = config.trainSchedules.get(0).phases.get(0);
        assert phase instanceof SignalNavigatePhase;
        SpeedControllerGenerator generator = getStaticGenerator(5);
        ((SignalNavigatePhase) phase).targetSpeedGenerators = Collections.singletonList(generator);

        var sim = Simulation.createFromInfra(RailJSONParser.parse(infra), 0, null);

        for (int i = 10; i < 150; i++)
            makeAssertEvent(sim, i, () -> getLastTrainSpeed(sim) < 5.5);
        run(sim, config);
    }

    @Test
    public void testCatchup() throws InvalidInfraException, SimulationError {
        var infra = getBaseInfra();
        var config = getBaseConfig();

        var phase = config.trainSchedules.get(0).phases.get(0);
        assert phase instanceof SignalNavigatePhase;
        SpeedControllerGenerator generator = getStaticGenerator(10);
        ((SignalNavigatePhase) phase).targetSpeedGenerators = Collections.singletonList(generator);

        infra.switches.iterator().next().positionChangeDelay = 42;
        var sim = Simulation.createFromInfra(RailJSONParser.parse(infra), 0, null);
        sim.infraState.getSwitchState(0).setPosition(sim, SwitchPosition.RIGHT);

        makeAssertEvent(sim, 43, () -> isLate(sim));
        makeAssertEvent(sim, 150, () -> !isLate(sim));
        run(sim, config);
    }

    @Test
    public void testIsLate() throws InvalidInfraException, SimulationError {
        var infra = getBaseInfra();
        var config = makeConfigWithSpeedParams(null);

        infra.switches.iterator().next().positionChangeDelay = 20;
        var sim = Simulation.createFromInfra(RailJSONParser.parse(infra), 0, null);
        sim.infraState.getSwitchState(0).setPosition(sim, SwitchPosition.RIGHT);

        makeAssertEvent(sim, 30, () -> isLate(sim));
        run(sim, config);
    }

    @Test
    public void testIsNotLate() throws InvalidInfraException, SimulationError {
        var infra = getBaseInfra();
        var config = getBaseConfig();

        var sim = Simulation.createFromInfra(RailJSONParser.parse(infra), 0, null);

        for (int i = 1; i < 150; i++)
            makeAssertEvent(sim, i, () -> !isLate(sim));
        run(sim, config);
    }

    @Test
    public void testMargin50() throws InvalidInfraException {
        var infra = getBaseInfra();
<<<<<<< HEAD
        var params = new RJSRunningTimeParameters.Margin();
        params.marginType = MarginType.TIME;
        params.marginValue = 50;
=======
        assert infra != null;
        var params = new RJSAllowance.LinearAllowance();
        params.allowanceType = MarginType.TIME;
        params.allowanceValue = 50;
>>>>>>> e24e3eb0

        // base run, no margin
        var config = makeConfigWithSpeedParams(null);
        var sim = Simulation.createFromInfra(RailJSONParser.parse(infra), 0, null);
        run(sim, config);
        var baseSimTime = sim.getTime();

        // Run with 50% margins
<<<<<<< HEAD
        var configMargins = makeConfigWithSpeedParams(params);
=======
        var configMargins = makeConfigWithSpeedParams(Collections.singletonList(params));
        assert configMargins != null;
>>>>>>> e24e3eb0
        var sim2 = Simulation.createFromInfra(RailJSONParser.parse(infra), 0, null);
        run(sim2, configMargins);
        var marginsSimTime = sim2.getTime();
        var expected = baseSimTime * 1.5;
        assertEquals(expected, marginsSimTime, expected * 0.01);
    }

    @Test
    public void testMargin200() throws InvalidInfraException {
        var infra = getBaseInfra();
        assert infra != null;
        var params = new RJSAllowance.LinearAllowance();
        params.allowanceType = MarginType.TIME;
        params.allowanceValue = 200;

        // base run, no margin
        var config = makeConfigWithSpeedParams(null);
        var sim = Simulation.createFromInfra(RailJSONParser.parse(infra), 0, null);
        run(sim, config);
        var baseSimTime = sim.getTime();

        // Run with 200% margins
<<<<<<< HEAD
        var configMargins = makeConfigWithSpeedParams(params);
=======
        var configMargins = makeConfigWithSpeedParams(Collections.singletonList(params));
        assert configMargins != null;
>>>>>>> e24e3eb0
        var sim2 = Simulation.createFromInfra(RailJSONParser.parse(infra), 0, null);
        run(sim2, configMargins);
        var marginsSimTime = sim2.getTime();
        var expected = baseSimTime * 3;
        assertEquals(expected, marginsSimTime, expected * 0.01);
    }

    @Test
    public void testMargin0() throws InvalidInfraException {
        var infra = getBaseInfra();
<<<<<<< HEAD
        var params = new RJSRunningTimeParameters.Margin();
        params.marginType = MarginType.TIME;
        params.marginValue = 0;
=======
        assert infra != null;
        var params = new RJSAllowance.LinearAllowance();
        params.allowanceType = MarginType.TIME;
        params.allowanceValue = 0;
>>>>>>> e24e3eb0

        // base run, no margin
        var config = makeConfigWithSpeedParams(null);
        var sim = Simulation.createFromInfra(RailJSONParser.parse(infra), 0, null);
        run(sim, config);
        var baseSimTime = sim.getTime();

        // Run with 0% margins
<<<<<<< HEAD
        var configMargins = makeConfigWithSpeedParams(params);
=======
        var configMargins = makeConfigWithSpeedParams(Collections.singletonList(params));
        assert configMargins != null;
>>>>>>> e24e3eb0
        var sim2 = Simulation.createFromInfra(RailJSONParser.parse(infra), 0, null);
        run(sim2, configMargins);
        var marginsSimTime = sim2.getTime();
        assertEquals(baseSimTime, marginsSimTime, baseSimTime * 0.01);
    }

    public static boolean isLate(Simulation sim) {
        var event = getLastTrainEvent(sim);
        var trainState = sim.trains.get("Test.").getLastState();
        var secondsLate = trainState.currentPhaseState.speedInstructions.secondsLate(
                event.pathPosition, event.time);
        return secondsLate > 1;
    }

    public  static Train.TrainStateChange.SpeedUpdate getLastTrainEvent(Simulation sim) {
        var train = sim.trains.get("Test.");
        var lastEvent = train.lastScheduledEvent;
        Train.TrainStateChange.SpeedUpdates updates;
        if (lastEvent instanceof TrainReachesActionPoint) {
            var trainReachesActionPoint = (TrainReachesActionPoint) lastEvent;
            updates = trainReachesActionPoint.trainStateChange.positionUpdates;
        } else {
            var trainReachesActionPoint = (TrainMoveEvent) lastEvent;
            updates = trainReachesActionPoint.trainStateChange.positionUpdates;
        }
        for (int i = updates.size() - 1; i >= 0; i--)
            if (updates.get(i).time <= sim.getTime())
                return updates.get(i);
        return updates.get(0);
    }

    public static double getLastTrainSpeed(Simulation sim) {
        return getLastTrainEvent(sim).speed;
    }
}<|MERGE_RESOLUTION|>--- conflicted
+++ resolved
@@ -123,16 +123,10 @@
     @Test
     public void testMargin50() throws InvalidInfraException {
         var infra = getBaseInfra();
-<<<<<<< HEAD
-        var params = new RJSRunningTimeParameters.Margin();
-        params.marginType = MarginType.TIME;
-        params.marginValue = 50;
-=======
         assert infra != null;
         var params = new RJSAllowance.LinearAllowance();
         params.allowanceType = MarginType.TIME;
         params.allowanceValue = 50;
->>>>>>> e24e3eb0
 
         // base run, no margin
         var config = makeConfigWithSpeedParams(null);
@@ -141,12 +135,8 @@
         var baseSimTime = sim.getTime();
 
         // Run with 50% margins
-<<<<<<< HEAD
-        var configMargins = makeConfigWithSpeedParams(params);
-=======
         var configMargins = makeConfigWithSpeedParams(Collections.singletonList(params));
         assert configMargins != null;
->>>>>>> e24e3eb0
         var sim2 = Simulation.createFromInfra(RailJSONParser.parse(infra), 0, null);
         run(sim2, configMargins);
         var marginsSimTime = sim2.getTime();
@@ -169,12 +159,7 @@
         var baseSimTime = sim.getTime();
 
         // Run with 200% margins
-<<<<<<< HEAD
-        var configMargins = makeConfigWithSpeedParams(params);
-=======
         var configMargins = makeConfigWithSpeedParams(Collections.singletonList(params));
-        assert configMargins != null;
->>>>>>> e24e3eb0
         var sim2 = Simulation.createFromInfra(RailJSONParser.parse(infra), 0, null);
         run(sim2, configMargins);
         var marginsSimTime = sim2.getTime();
@@ -185,16 +170,10 @@
     @Test
     public void testMargin0() throws InvalidInfraException {
         var infra = getBaseInfra();
-<<<<<<< HEAD
-        var params = new RJSRunningTimeParameters.Margin();
-        params.marginType = MarginType.TIME;
-        params.marginValue = 0;
-=======
         assert infra != null;
         var params = new RJSAllowance.LinearAllowance();
         params.allowanceType = MarginType.TIME;
         params.allowanceValue = 0;
->>>>>>> e24e3eb0
 
         // base run, no margin
         var config = makeConfigWithSpeedParams(null);
@@ -203,12 +182,8 @@
         var baseSimTime = sim.getTime();
 
         // Run with 0% margins
-<<<<<<< HEAD
-        var configMargins = makeConfigWithSpeedParams(params);
-=======
         var configMargins = makeConfigWithSpeedParams(Collections.singletonList(params));
         assert configMargins != null;
->>>>>>> e24e3eb0
         var sim2 = Simulation.createFromInfra(RailJSONParser.parse(infra), 0, null);
         run(sim2, configMargins);
         var marginsSimTime = sim2.getTime();
