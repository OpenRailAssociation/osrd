package fr.sncf.osrd.api;

import com.squareup.moshi.Json;
import com.squareup.moshi.JsonAdapter;
import com.squareup.moshi.Moshi;
import com.squareup.moshi.adapters.PolymorphicJsonAdapterFactory;
import edu.umd.cs.findbugs.annotations.SuppressFBWarnings;
import fr.sncf.osrd.TrainSchedule;
import fr.sncf.osrd.infra.Infra;
import fr.sncf.osrd.infra.InvalidInfraException;
import fr.sncf.osrd.infra.OperationalPoint;
import fr.sncf.osrd.infra_state.RouteState;
import fr.sncf.osrd.infra_state.RouteStatus;
import fr.sncf.osrd.infra_state.SignalState;
import fr.sncf.osrd.railjson.parser.RJSSimulationParser;
import fr.sncf.osrd.railjson.parser.exceptions.InvalidRollingStock;
import fr.sncf.osrd.railjson.parser.exceptions.InvalidSchedule;
import fr.sncf.osrd.railjson.schema.RJSSimulation;
import fr.sncf.osrd.railjson.schema.common.ID;
import fr.sncf.osrd.railjson.schema.rollingstock.RJSRollingResistance;
import fr.sncf.osrd.railjson.schema.rollingstock.RJSRollingStock;
<<<<<<< HEAD
import fr.sncf.osrd.railjson.schema.schedule.RJSAllowance;
=======
import fr.sncf.osrd.railjson.schema.schedule.RJSRunningTimeParameters;
>>>>>>> 65171980
import fr.sncf.osrd.railjson.schema.schedule.RJSTrainPhase;
import fr.sncf.osrd.railjson.schema.schedule.RJSTrainSchedule;
import fr.sncf.osrd.simulation.Change;
import fr.sncf.osrd.simulation.OperationalPointChange;
import fr.sncf.osrd.simulation.Simulation;
import fr.sncf.osrd.simulation.SimulationError;
import fr.sncf.osrd.simulation.changelog.ChangeConsumer;
import fr.sncf.osrd.simulation.changelog.ChangeConsumerMultiplexer;
import fr.sncf.osrd.train.Train;
import fr.sncf.osrd.train.events.TrainCreatedEvent;
import org.takes.Request;
import org.takes.Response;
import org.takes.Take;
import org.takes.rq.RqPrint;
import org.takes.rs.RsJson;
import org.takes.rs.RsText;
import org.takes.rs.RsWithBody;
import org.takes.rs.RsWithStatus;

import java.io.IOException;
import java.util.*;

public class SimulationEndpoint implements Take {
    private final InfraHandler infraHandler;

    public static final JsonAdapter<SimulationRequest> adapterRequest = new Moshi
            .Builder()
            .add(ID.Adapter.FACTORY)
            .add(RJSRollingResistance.adapter)
            .add(RJSTrainPhase.adapter)
<<<<<<< HEAD
            .add(RJSAllowance.adapter)
=======
            .add(RJSRunningTimeParameters.adapter)
>>>>>>> 65171980
            .build()
            .adapter(SimulationRequest.class);

    public static final JsonAdapter<SimulationResultChange[]> adapterResult = new Moshi
            .Builder()
            .add(SimulationResultChange.adapter)
            .build()
            .adapter(SimulationResultChange[].class);

    public SimulationEndpoint(InfraHandler infraHandler) {
        this.infraHandler = infraHandler;
    }

    @Override
    public Response act(Request req) throws IOException, InvalidRollingStock, InvalidSchedule, SimulationError {
        // Parse request input
        var body = new RqPrint(req).printBody();
        var request = adapterRequest.fromJson(body);
        if (request == null)
            return new RsWithStatus(new RsText("missing request body"), 400);

        // load infra
        Infra infra;
        try {
            infra = infraHandler.load(request.infra);
        } catch (InvalidInfraException | IOException e) {
            return new RsWithStatus(new RsText(
                    String.format("Error loading infrastructure '%s'%n%s", request.infra, e.getMessage())), 400);
        }

        var rjsSimulation = new RJSSimulation(request.rollingStocks, request.trainSchedules);
        var trainSchedules = RJSSimulationParser.parse(infra, rjsSimulation);

        // create the simulation and his changelog
        var changeConsumers = new ArrayList<ChangeConsumer>();
        var multiplexer = new ChangeConsumerMultiplexer(changeConsumers);
        var sim = Simulation.createFromInfra(infra, 0, multiplexer);
        var resultLog = new ArrayResultLog(infra, sim);
        multiplexer.add(resultLog);

        // insert the train start events into the simulation
        for (var trainSchedule : trainSchedules)
            TrainCreatedEvent.plan(sim, trainSchedule);

        // run the simulation loop
        while (!sim.isSimulationOver())
            sim.step();

        var simulationResponse = resultLog.getResults();
        return new RsJson(new RsWithBody(adapterResult.toJson(simulationResponse)));
    }

    public static final class SimulationRequest {
        /** Infra id */
        public final String infra;

        /** A list of rolling stocks involved in this simulation */
        @Json(name = "rolling_stocks")
        public Collection<RJSRollingStock> rollingStocks;

        /** A list of trains plannings */
        @Json(name = "train_schedules")
        public Collection<RJSTrainSchedule> trainSchedules;

        /** Create SimulationRequest */
        public SimulationRequest(
                String infra,
                Collection<RJSRollingStock> rollingStocks,
                Collection<RJSTrainSchedule> trainSchedules
        ) {
            this.infra = infra;
            this.rollingStocks = rollingStocks;
            this.trainSchedules = trainSchedules;
        }
    }


    private static final class ArrayResultLog extends ChangeConsumer {
        private final ArrayList<SimulationResultChange> changes = new ArrayList<>();
        private final Infra infra;
        private final HashMap<String, TrainSchedule> trainSchedules = new HashMap<>();
        private final Simulation sim;

        private ArrayResultLog(Infra infra, Simulation sim) {
            this.infra = infra;
            this.sim = sim;
        }

        @Override
        public void changeCreationCallback(Change change) { }

        @Override
        @SuppressFBWarnings({"BC_UNCONFIRMED_CAST"})
        public void changePublishedCallback(Change change) {
            if (change.getClass() == RouteState.RouteStatusChange.class) {
                var routeStatusChange = (RouteState.RouteStatusChange) change;
                var routeId = infra.routeGraph.getEdge(routeStatusChange.routeIndex).id;
                changes.add(new SimulationResultChange.ResponseRouteStatus(
                        routeId, routeStatusChange.newStatus, sim.getTime()));
            } else if (change.getClass() == Train.TrainStateChange.class) {
                var trainStateChange = (Train.TrainStateChange) change;
                var train = trainSchedules.get(trainStateChange.trainID);
                for (var pos : trainStateChange.positionUpdates)
                    changes.add(new SimulationResultChange.ResponseTrainLocationUpdate(
                            train, pos.pathPosition, pos.time));
            } else if (change.getClass() == TrainCreatedEvent.TrainCreationPlanned.class) {
                var trainCreationPlanned = (TrainCreatedEvent.TrainCreationPlanned) change;
                trainSchedules.put(trainCreationPlanned.schedule.trainID, trainCreationPlanned.schedule);
            } else if (change.getClass() == SignalState.SignalAspectChange.class) {
                var aspectChange = (SignalState.SignalAspectChange) change;
                var signal = infra.signals.get(aspectChange.signalIndex).id;
                var aspects = new ArrayList<String>();
                for (var aspect : aspectChange.aspects)
                    aspects.add(aspect.id);
                changes.add(new SimulationResultChange.ResponseSignalChange(signal, aspects, sim.getTime()));
            } else if (change.getClass() == OperationalPointChange.class) {
                var opChange = (OperationalPointChange) change;
                var train = opChange.train.schedule;
                var op = opChange.op;
                changes.add(new SimulationResultChange.ResponseOperationalPointUpdate(train, op, sim.getTime()));
            }
        }

        public SimulationResultChange[] getResults() {
            Collections.sort(changes);
            return changes.toArray(new SimulationResultChange[changes.size()]);
        }
    }

    @SuppressFBWarnings({"EQ_COMPARETO_USE_OBJECT_EQUALS"})
    public abstract static class SimulationResultChange implements Comparable<SimulationResultChange> {
        public static final PolymorphicJsonAdapterFactory<SimulationResultChange> adapter = (
                PolymorphicJsonAdapterFactory.of(SimulationResultChange.class, "type")
                        // boolean operators
                        .withSubtype(SimulationResultChange.ResponseRouteStatus.class, "route_status")
                        .withSubtype(SimulationResultChange.ResponseTrainLocationUpdate.class, "train_location")
                        .withSubtype(SimulationResultChange.ResponseSignalChange.class, "signal_change")
                        .withSubtype(SimulationResultChange.ResponseOperationalPointUpdate.class, "operational_point")
        );

        public final double time;

        @Override
        public int compareTo(SimulationResultChange o) {
            if (time < o.time)
                return -1;
            return 1;
        }

        protected SimulationResultChange(double time) {
            this.time = time;
        }

        private static final class ResponseRouteStatus extends SimulationResultChange {
            private final String id;
            private final RouteStatus status;

            public ResponseRouteStatus(String routeId, RouteStatus status, double time) {
                super(time);
                this.id = routeId;
                this.status = status;
            }
        }

        private static final class ResponseTrainLocationUpdate extends SimulationResultChange {
            @Json(name = "train_name")
            private final String trainName;
            @Json(name = "track_section")
            private final String trackSection;
            private final double offset;

            public ResponseTrainLocationUpdate(TrainSchedule trainSchedule, double pathOffset, double time) {
                super(time);
                var location = trainSchedule.findLocation(pathOffset);
                this.trainName = trainSchedule.trainID;
                this.trackSection = location.edge.id;
                this.offset = location.offset;
            }
        }

        private static final class ResponseOperationalPointUpdate extends SimulationResultChange {
            @Json(name = "train_name")
            private final String trainName;
            @Json(name = "operational_point")
            private final String operationalPoint;

            public ResponseOperationalPointUpdate(TrainSchedule trainSchedule, OperationalPoint op, double time) {
                super(time);
                this.trainName = trainSchedule.trainID;
                this.operationalPoint = op.id;
            }
        }

        private static final class ResponseSignalChange extends SimulationResultChange {
            private final String signal;
            private final List<String> aspects;

            public ResponseSignalChange(String signal, ArrayList<String> aspects, double time) {
                super(time);
                this.signal = signal;
                this.aspects = aspects;
            }
        }
    }
}<|MERGE_RESOLUTION|>--- conflicted
+++ resolved
@@ -19,11 +19,7 @@
 import fr.sncf.osrd.railjson.schema.common.ID;
 import fr.sncf.osrd.railjson.schema.rollingstock.RJSRollingResistance;
 import fr.sncf.osrd.railjson.schema.rollingstock.RJSRollingStock;
-<<<<<<< HEAD
 import fr.sncf.osrd.railjson.schema.schedule.RJSAllowance;
-=======
-import fr.sncf.osrd.railjson.schema.schedule.RJSRunningTimeParameters;
->>>>>>> 65171980
 import fr.sncf.osrd.railjson.schema.schedule.RJSTrainPhase;
 import fr.sncf.osrd.railjson.schema.schedule.RJSTrainSchedule;
 import fr.sncf.osrd.simulation.Change;
@@ -54,11 +50,7 @@
             .add(ID.Adapter.FACTORY)
             .add(RJSRollingResistance.adapter)
             .add(RJSTrainPhase.adapter)
-<<<<<<< HEAD
             .add(RJSAllowance.adapter)
-=======
-            .add(RJSRunningTimeParameters.adapter)
->>>>>>> 65171980
             .build()
             .adapter(SimulationRequest.class);
 
