--- conflicted
+++ resolved
@@ -142,13 +142,8 @@
 
   const props: LayerProps = {
     type: 'symbol',
-<<<<<<< HEAD
-    minzoom: 12,
-    filter: ['in', ['get', 'installation_type'], ['literal', signalsList]],
-=======
     minzoom: 14,
     filter: ['in', 'installation_type', ...signalsList],
->>>>>>> 590f6a7e
     paint: {},
     layout: {
       'text-field': '', // '{installation_type} / {value} / {label}',
