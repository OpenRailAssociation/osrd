--- conflicted
+++ resolved
@@ -153,17 +153,10 @@
 
   const handleKey = (e) => {
     if (e.key === 'z' && e.metaKey) {
-<<<<<<< HEAD
-      dispatch(undoSimulation());
-    }
-    if (e.key === 'e' && e.metaKey) {
-      dispatch(redoSimulation());
-=======
       dispatch(persistentUndoSimulation());
     }
     if (e.key === 'e' && e.metaKey) {
       dispatch(persistentRedoSimulation());
->>>>>>> 2a2dae5a
     }
   };
 
