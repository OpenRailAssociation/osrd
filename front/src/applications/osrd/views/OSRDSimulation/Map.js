--- conflicted
+++ resolved
@@ -122,17 +122,10 @@
 
   const getSimulationPositions = () => {
     const line = lineString(geojsonPath.geometry.coordinates);
-<<<<<<< HEAD
-
-    if (positionValues.headPosition) {
-
-
-=======
     const id = simulation.trains[selectedTrain]?.id;
     const headKey = allowancesSettings && id && allowancesSettings[id]?.ecoBlocks ? 'eco_headPosition' : 'headPosition';
     const tailKey = allowancesSettings && id && allowancesSettings[id]?.ecoBlocks ? 'eco_tailPosition' : 'tailPosition';
     if (positionValues[headKey]) {
->>>>>>> 26e865f4
       const position = along(
         line,
         positionValues[headKey].position / 1000,
@@ -178,7 +171,6 @@
         line,
         train.head_positions.position / 1000,
         { units: 'kilometers' },
-<<<<<<< HEAD
       );
       const tailPosition = train.tail_position ? along(
         line,
@@ -212,15 +204,6 @@
         },
       };
     }));
-=======
-      ),
-      properties: {
-        ...train.head_positions,
-        speed: train.speeds.speed,
-        name: train.name,
-      },
-    })));
->>>>>>> 26e865f4
   };
 
   const zoomToFeature = (boundingBox) => {
@@ -340,11 +323,7 @@
 
   useEffect(() => {
     mapRef.current.getMap().on('click', (e) => {
-<<<<<<< HEAD
-      console.log('click on map');
-=======
-
->>>>>>> 26e865f4
+
     });
 
     if (urlLat) {
