svg text {
  font-family: Avenir,-apple-system,BlinkMacSystemFont,"Segoe UI",Roboto,"Helvetica Neue",Arial,sans-serif,"Apple Color Emoji","Segoe UI Emoji","Segoe UI Symbol";
}

select.sm {
  min-height: auto;
  padding: .2rem 1.25rem;
}

.toast {
  z-index: 3;
}

.osrd-simulation-sticky-bar {
  position: fixed;
  background: var(--primary);
  width: calc(100% - 6rem);
  z-index: 2;
  bottom: 0;
  left: 6rem;
  padding: .5rem 1rem .3rem;
  .train-detail {
    min-width: 4.5rem;
    max-height: 2rem;
    padding: .1rem;
    line-height: .8rem;
  }
}
.osrd-simulation-sticky-bar-mini {
  position: fixed;
  background: var(--primary);
  display: flex;
  bottom: 0;
  z-index: 2;
  padding: .5rem .5rem .3rem;
  right: 0;
  border-radius: 4px 0 0 4px;
}

.osrd-simulation-container {
  position: relative;
  background-color: white;
  padding: 1rem;
  border-radius: 4px;
}

.osrd-simulation-map {
  position: relative;
  width: 100%;
  height: 50vh;
  .btn-map-container {
    top: 1.5rem;
    right: 1.5rem;
  }
  .map-modal {
    top: .5rem;
    max-height: 40vh;
  }
  .map-resizer {
    min-width: calc(100% - 2rem);
    .handle-tab-resize {
      width: 100%;
      text-align: center;
      position: absolute;
      bottom: -1.25rem;
      font-size: 2rem;
      transition: .2s;
      color: var(--coolgray3);
      &:hover {
        color: var(--coolgray9);
      }
    }
  }
}

.spacetimechart-container {
  display: block;
  position: relative;
  width: 100%;
  transition: .2s;
  .dropdown .dropdown-menu:not(.dropdown-menu-right)::before {
    border-right-color: #d7d7d7;
    left: -0.625rem;
    top: 0;
  }
  .dropdown .dropdown-menu:not(.dropdown-menu-right)::after {
    border-right-color: #fff;
    left: -0.525rem;
    top: 0;
  }
  .get-context-menu {
    .dropdown-menu {
      padding: 1rem;
    }
    input.form-control {
      min-width: 7rem;
    }
  }
  .handle-tab-resize {
    width: 100%;
    text-align: center;
    position: absolute;
    bottom: -1.25rem;
    font-size: 2rem;
    transition: .2s;
    color: var(--coolgray3);
    &:hover {
      color: var(--coolgray9);
    }
  }
}

.btn-selected-train {
  cursor: pointer;
  border-radius: 4px;
  transition: .2s;
  background-color: var(--primary);
  color: white;
  padding: .5rem 1rem;
}
.simulation-trainlist {
  max-height: 17rem;
  overflow: auto;
}

// Driver Train Schedule

.container-drivertrainschedule {
  max-height: 30rem;
}

.modal-drivertrainschedule {
  height: 50%;
}

.simulation-drivertrainschedule {
  max-height: 15rem;
  overflow: auto;
}

.table-drivertrainschedule, .table-drivertrainschedule th, .table-drivertrainschedule td {
  border : none !important;
  padding-right: 10px;

  .drivertrainschedule-pk {
    text-align: right;
    width: 2rem;
  }
  
  .stoptime-container .box {
    width:100%;
    display:table;

<<<<<<< HEAD
  }
  .stoptime-container .box .box-row {
    display:table-row;
  }
=======
  }
  .stoptime-container .box .box-row {
    display:table-row;
  }
>>>>>>> 9a477f30
  .stoptime-container .box .box-cell {
    display:table-cell;
    width:calc(100% / 3);
    text-align:left;
    position: relative;

    .box-cell::after {
      content: '+';
      position: absolute;
    }
  }

  .drivertrainschedule-stop {
    font-weight: bold;
    small {
      font-weight: bold;
    }
  }
}

.table-drivertrainschedule th, thead {
  position: sticky;
  top: 0;
  z-index: 1;
}

.grid .tick {
  opacity: .2;
  line {
    stroke: #333;
    stroke-dasharray: 2,2;
  }
}

.chartTrain {
  cursor: move;
}

.guideLines {
  stroke: var(--primary);
  stroke-width: 0.5;
  opacity: 0.5;
  pointer-events: none;
}

.curve-label {
  fill: #777;
  font-size: .70rem;
  font-weight: bold;
  &.selected {
    fill: var(--primary);
  }
}

/* SPACETIME */
.spacetime-chart {
  position: relative;
  .btn-rotate {
    position: absolute;
    right: 2rem;
    bottom: 2.5rem;
  }
  .area {
    fill: url(#hatchPatternGray);
    &.selected {
      fill: rgba(48, 51, 131, 0.2);
      &.eco {
        fill: rgba(130, 190, 0, 0.2);
      }
    }
  }
  rect {
    stroke-width: inherit;
    stroke: inherit;
  }
  .start-block {
    stroke: var(--coolgray5);
    stroke-width: 2;
    &.selected {
      stroke: var(--yellow);
    }
    &.pointer {
      fill: var(--yellow);
    }
  }
  .end-block {
    stroke: var(--coolgray9);
    stroke-width: 2;
    &.selected {
      stroke: var(--red);
    }
    &.pointer {
      fill: var(--red);
    }
  }
  .tail {
    stroke: var(--coolgray3);
    &.selected {
      stroke: var(--cyan);
    }
    &.pointer {
      fill: var(--cyan);
    }
  }
  .head {
    stroke: var(--coolgray7);
    &.selected {
      stroke: var(--blue);
      &.allowances {
        stroke: var(--orange);
      }
      &.eco {
        stroke: var(--green);
      }
    }
    &.pointer {
      fill: var(--blue);
      &.allowances {
        fill: var(--orange);
      }
      &.eco {
        fill: var(--green);
      }
    }
  }
}
.axis-unit {
  font-size: 1rem;
  font-weight: bold;
  fill: var(--coolgray7);
}

.route-aspect {
  opacity: 0.5;
  &.selected {
    opacity: 1;
    &.eco {
      opacity: 1;
    }
  }
}

/* ALLOWANCES */
.mareco {
  z-index: 2;
}
.allowance-line {
  padding: .25rem;
  border-radius: 4px;
  transition: .2s;
  &:hover {
    background-color: var(--coolgray1);
  }
}
.allowances-updating-loader {
  position: absolute;
  text-align: center;
  background-color: rgba(255, 255, 255, 0.75);
  width: calc(100% - 2rem);
  height: 100%;
  z-index: 3;
  top: 0;
  font-size: 4rem;
}

/* SPEEDSPACE */
.speedspacechart-container {
  display: block;
  position: relative;
  width: 100%;
  transition: .2s;
  .showSettingsButton {
    position: absolute;
    border: none;
    background: none;
    cursor: pointer;
    height: 100%;
    color: var(--coolgray7)
  }
  .speedspace-chart {
    display: flex;
    background-color: white;
    border-radius: 4px;
    position: relative;
    .showSettings {
      overflow: hidden;
      transition: .3s;
    }
    .btn-rotate {
      position: absolute;
      right: 2rem;
      bottom: 2.5rem;
    }
    .area {
      &.speed {
        fill: rgba(48, 51, 131, 0.2);
      }
      &.slopes {
        fill: var(--cyan);
      }
    }
    .speed {
      stroke: var(--blue);
      stroke-width: 1;
      &.pointer {
        fill: var(--blue);
        &.allowances {
          fill: var(--orange);
        }
        &.eco {
          fill: var(--green);
        }
      }
      &.allowances {
        stroke: var(--orange);
      }
      &.eco {
        stroke: var(--green);
      }
      &.vmax {
        stroke-width: 2;
        stroke: var(--purple);
      }
      &.slopes {
        stroke-width: 2;
        stroke: var(--orange);
      }
      &.slopesHistogram {
        stroke-width: 1;
        stroke: var(--cyan);
      }
    }
  }
  .handle-tab-resize {
    width: 100%;
    text-align: center;
    position: absolute;
    bottom: -1.25rem;
    font-size: 2rem;
    transition: .2s;
    color: var(--coolgray3);
    &:hover {
      color: var(--coolgray9);
    }
  }
}

/* Curves & Slopes */
.spacecurvesslopes-container {
  display: block;
  position: relative;
  width: 100%;
  transition: .2s;
  .spacecurvesslopes-chart {
    background-color: white;
    border-radius: 4px;
    position: relative;
    .area {
      &.speed {
        fill: rgba(48, 51, 131, 0.2);
      }
      &.slopes {
        fill: var(--cyan);
      }
    }
    .speed {
      stroke: var(--blue);
      stroke-width: 1;
      &.slopes {
        stroke-width: 2;
        stroke: var(--orange);
      }
      &.slopesHistogram {
        stroke-width: 1;
        stroke: var(--cyan);
      }
    }
  }
  .handle-tab-resize {
    width: 100%;
    text-align: center;
    position: absolute;
    bottom: -1.25rem;
    font-size: 2rem;
    transition: .2s;
    color: var(--coolgray3);
    &:hover {
      color: var(--coolgray9);
    }
  }
}

/* OPERATIONAL POINTS */
.op-line {
  stroke: var(--coolgray7);
  stroke-width: 1;
  stroke-dasharray: 4, 4;
}
.op-text {
  fill: var(--coolgray11);
  font-size: .65rem;
}

/* TABLE OVERRIDE */
.table-cell-selected {
  //color: var(--blue);
  font-weight: bold;
}
.table-shrink {
  .cell-inner {
    padding: 0;
  }
}
.table td.td-button {
  padding: 0;
  .cell-inner-button {
    padding: .5rem 1.25rem;
    cursor: pointer;
  }
}

/* TIMELINE */
.timeline {
  background-color: white;
  padding: 1rem;
  border-radius: 4px;
  .tick {
    color: var(--coolgray11);
  }
  .domain {
    opacity: .5;
    stroke: var(--coolgray11);
  }
  .grid .tick line {
    stroke: var(--coolgray11);
  }
  .timeline-train {
    stroke: var(--coolgray9);
    &.selected {
      stroke: var(--primary);
    }
  }
}

#rectZoomTimeLine {
  cursor: move;
  transition: .2s;
  stroke: var(--coolgray5);
  &:hover {
    stroke: var(--green);
    fill: rgba(#82be00, 0.05);
  }
}
.timeline-cursor {
  line {
    stroke: var(--coolgray9);
    stroke-width: 2;
    stroke-dasharray: 2, 1;
  }
  path {
    stroke: var(--coolgray9);
    fill: var(--coolgray9);
  }
}<|MERGE_RESOLUTION|>--- conflicted
+++ resolved
@@ -151,17 +151,10 @@
     width:100%;
     display:table;
 
-<<<<<<< HEAD
   }
   .stoptime-container .box .box-row {
     display:table-row;
   }
-=======
-  }
-  .stoptime-container .box .box-row {
-    display:table-row;
-  }
->>>>>>> 9a477f30
   .stoptime-container .box .box-cell {
     display:table-cell;
     width:calc(100% / 3);
