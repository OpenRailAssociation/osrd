--- conflicted
+++ resolved
@@ -3,12 +3,7 @@
 import PropTypes from 'prop-types';
 import { WebMercatorViewport } from 'viewport-mercator-project';
 
-import {
-  replaceVias,
-  updateDestination,
-  updateOrigin,
-  updateSuggeredVias,
-} from 'reducers/osrdconf';
+import { replaceVias, updateDestination, updateOrigin } from 'reducers/osrdconf';
 import { updateFeatureInfoClick } from 'reducers/map';
 
 import DisplayItinerary from 'applications/osrd/components/Itinerary/DisplayItinerary';
@@ -90,18 +85,8 @@
   return (
     <>
       <div className="osrd-config-item mb-2">
-<<<<<<< HEAD
         <div className="osrd-config-item-container">
           <DisplayItinerary zoomToFeaturePoint={zoomToFeaturePoint} />
-=======
-        <div className="osrd-config-item-container" data-testid="itinerary">
-          <DisplayItinerary data-testid="display-itinerary" zoomToFeaturePoint={zoomToFeaturePoint} />
-          {pathfindingInProgress && (
-            <div className="osrd-config-centered-item">
-              <DotsLoader /> {`${t('pathFindingInProgress')}`}
-            </div>
-          )}
->>>>>>> a7d813bd
         </div>
       </div>
       <ModalSugerredVias
