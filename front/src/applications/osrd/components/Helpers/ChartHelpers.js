--- conflicted
+++ resolved
@@ -50,15 +50,12 @@
     color: colorModelToHex(step.color),
   }));
 
-<<<<<<< HEAD
-=======
 /**
  * Signal Aspects (state of signals in the simulation depending on time)
  * need some formatting before inclusion in consolidatedSimulation
  * @param {Array} data
  * @returns
  */
->>>>>>> 601abd06
 export const formatSignalAspects = (data = []) => data
   .map((step) => ({
     ...step,
@@ -67,10 +64,7 @@
     color: colorModelToHex(step.color),
   }));
 
-<<<<<<< HEAD
-=======
-
->>>>>>> 601abd06
+
 export const makeStairCase = (data) => {
   const newData = [];
   const { length } = data;
