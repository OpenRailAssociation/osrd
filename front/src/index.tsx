--- conflicted
+++ resolved
@@ -9,14 +9,9 @@
 import 'main/App/App.scss';
 import 'mapbox-gl/dist/mapbox-gl.css';
 
-<<<<<<< HEAD
 import { SENTRY_CONFIG } from 'config/config';
-import * as serviceWorker from './serviceWorker';
-import { persistor, store } from './Store';
-=======
 import * as serviceWorker from 'serviceWorker';
 import { persistor, store } from 'Store';
->>>>>>> 4cdfccfa
 
 // Components
 import App from 'main/App';
