--- conflicted
+++ resolved
@@ -241,15 +241,11 @@
 export const generateDatetimeFromDateAndTime = ({ date, hours, minutes }: ScheduleConstraint) => {
   date.setHours(hours);
   date.setMinutes(minutes);
-<<<<<<< HEAD
-  return formatLocaleDateToIsoDate(date);
+  return date;
 };
 
 /** Format a date to a string 'DD/MM/YY', for instance '01/01/24' */
 export const formatDateString = (date?: Date | null) => {
   if (!date) return '';
   return dayjs(date).format('DD/MM/YY');
-=======
-  return date;
->>>>>>> 2179ccbb
 };